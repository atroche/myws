--- conflicted
+++ resolved
@@ -309,19 +309,13 @@
         let mut handles = Vec::new();
 
         for _ in 0..10 {
-<<<<<<< HEAD
-            let chrome =
-                super::Process::new(super::LaunchOptions::default().unwrap().headless(true))
-                    .unwrap();
-=======
             let chrome = super::Process::new(
                 super::LaunchOptionsBuilder::default()
-                    .headless(false)
+                    .headless(true)
                     .build()
                     .unwrap(),
             )
             .unwrap();
->>>>>>> c780f279
             handles.push(chrome);
         }
     }
