--- conflicted
+++ resolved
@@ -22,16 +22,11 @@
   - if [[ "$TRAVIS_OS_NAME" == "linux" ]]; then sh -e /etc/init.d/xvfb start    ; fi
   - set -e
   - export RUSTFLAGS="-D warnings"
-<<<<<<< HEAD
   - if [ "$TRAVIS_RUST_VERSION" != "nightly" ]; then
     rustup self update &&
     rustup component add rustfmt clippy;
     fi
-=======
-  - rustup self update
-  - rustup component add rustfmt-preview clippy-preview
-  - cargo clippy --version
->>>>>>> 7419b789
+    cargo clippy --version
 
 cache:
   cargo: true
@@ -40,17 +35,11 @@
     - $HOME/Library/Application Support/
 
 script:
-<<<<<<< HEAD
   - if [ "$TRAVIS_RUST_VERSION" != "nightly"]; then
     cargo fmt --all -- --check &&
-    cargo clippy --tests;
+    cargo clippy --all --tests --examples;
     fi
   - env RUST_BACKTRACE=1 RUST_LOG=headless_chrome=trace cargo test -- --nocapture
   - if [ "$TRAVIS_RUST_VERSION" = "nightly" ]; then
     cargo test --doc --features nightly;
-    fi
-=======
-  - cargo fmt --all -- --check
-  - cargo clippy --all --tests --examples
-  - env RUST_BACKTRACE=1 RUST_LOG=headless_chrome=trace cargo test -- --nocapture
->>>>>>> 7419b789
+    fi